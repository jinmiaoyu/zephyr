--- conflicted
+++ resolved
@@ -143,15 +143,12 @@
 	status = "okay";
 	current-speed = <115200>;
 	pinctrl-0 = <&uart2_tx_p16_default &uart2_rx_p15_default>;
-<<<<<<< HEAD
-=======
 	pinctrl-names = "default";
 };
 
 &adc {
 	status = "okay";
 	pinctrl-0 = <&adc_ch0_p7_default>;
->>>>>>> 23ce166e
 	pinctrl-names = "default";
 
 	#address-cells = <1>;
