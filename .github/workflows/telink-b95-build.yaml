name: Telink B95 build examples

on: pull_request

jobs:
  telink_build_examples:
    runs-on: ubuntu-20.04
    name: Telink build examples
    env:
      ZEPHYR_SDK_VERSION: 0.15.2
    steps:

    - name: Install dependencies
      run: |
        sudo apt update
        sudo apt install -y --no-install-recommends libdigest-sha-perl cmake python3 ninja-build

    - name: Setup Zephyr toolchain
      run: |
        mkdir ~/zephyr_sdk
        wget -q -P ~/zephyr_sdk https://github.com/zephyrproject-rtos/sdk-ng/releases/download/v"${ZEPHYR_SDK_VERSION}"/zephyr-sdk-"${ZEPHYR_SDK_VERSION}"_linux-x86_64.tar.gz
        (cd ~/zephyr_sdk && wget -O - https://github.com/zephyrproject-rtos/sdk-ng/releases/download/v"${ZEPHYR_SDK_VERSION}"/sha256.sum | shasum --check --ignore-missing)
        tar xf ~/zephyr_sdk/zephyr-sdk-"${ZEPHYR_SDK_VERSION}"_linux-x86_64.tar.gz -C ~/zephyr_sdk
        (cd ~/zephyr_sdk/zephyr-sdk-"${ZEPHYR_SDK_VERSION}" && ./setup.sh -t riscv64-zephyr-elf -c)

    - name: Checkout Zephyr
      uses: actions/checkout@v3
      with:
        ref: ${{ github.event.pull_request.head.sha }}
        fetch-depth: 0

    - name: West setup
      run: |
        pip install west
        cd ..
        west init -l zephyr
        west update
        west blobs fetch hal_telink
        west blobs list hal_telink -f '{status} {path}' | grep '^M lib_zephyr_b95.a$' && exit 1
        west zephyr-export
        pip install -r zephyr/scripts/requirements.txt

    - name: Build B95 basic/blinky
      run: |
        cd ..
        west build -b tlsr9258a                  -d build_blinky_b95                    zephyr/samples/basic/blinky                              -- -DCONFIG_COMPILER_WARNINGS_AS_ERRORS=y

    - name: Build B95 basic/blinky_pwm
      run: |
        cd ..
        west build -b tlsr9258a                  -d build_blinky_pwm_b95                zephyr/samples/basic/blinky_pwm                          -- -DCONFIG_COMPILER_WARNINGS_AS_ERRORS=y

    - name: Build B95 hello_world
      run: |
        cd ..
        west build -b tlsr9258a                  -d build_hello_b95                     zephyr/samples/hello_world                               -- -DCONFIG_COMPILER_WARNINGS_AS_ERRORS=y

    - name: Build B95 drivers/watchdog
      run: |
        cd ..
        west build -b tlsr9258a                  -d build_watchdog_b95                  zephyr/samples/drivers/watchdog                          -- -DCONFIG_COMPILER_WARNINGS_AS_ERRORS=y

    - name: Build B95 sensor/sht3xd
      run: |
        cd ..
        west build -b tlsr9258a                  -d build_sht3xd_b95                    zephyr/samples/sensor/sht3xd                             -- -DCONFIG_COMPILER_WARNINGS_AS_ERRORS=y

    - name: Build B95 bluetooth/peripheral_ht
      run: |
        cd ..
        west build -b tlsr9258a                  -d build_peripheral_ht_b95             zephyr/samples/bluetooth/peripheral_ht                   -- -DCONFIG_COMPILER_WARNINGS_AS_ERRORS=y

    - name: Build B95 net/openthread/cli
      run: |
        cd ..
        west build -b tlsr9258a                  -d build_ot_cli_b95                    zephyr/samples/net/openthread/cli                        -- -DCONFIG_COMPILER_WARNINGS_AS_ERRORS=y -DOVERLAY_CONFIG=overlay-telink-fixed-mac.conf

    - name: Build B95 net/openthread/coprocessor in RCP configuration with UART interface
      run: |
        cd ..
        west build -b tlsr9258a                  -d build_ot_coprocessor_rcp_uart_b95   zephyr/samples/net/openthread/coprocessor                -- -DCONFIG_COMPILER_WARNINGS_AS_ERRORS=y -DOVERLAY_CONFIG=overlay-rcp.conf

    - name: Build B95 net/sockets/echo_server for OpenThread
      run: |
        cd ..
        west build -b tlsr9258a                  -d build_ot_echo_server_b95            zephyr/samples/net/sockets/echo_server                   -- -DCONFIG_COMPILER_WARNINGS_AS_ERRORS=y -DOVERLAY_CONFIG=overlay-ot.conf -DCONFIG_OPENTHREAD_NETWORKKEY=\"09:24:01:56:04:4a:45:0b:23:22:1e:0e:3b:0d:0e:61:2f:1b:2c:24\"

    - name: Build B95 net/sockets/echo_client for OpenThread
      run: |
        cd ..
        west build -b tlsr9258a                  -d build_ot_echo_client_b95            zephyr/samples/net/sockets/echo_client                   -- -DCONFIG_COMPILER_WARNINGS_AS_ERRORS=y -DOVERLAY_CONFIG=overlay-ot-sed.conf -DCONFIG_OPENTHREAD_NETWORKKEY=\"09:24:01:56:04:4a:45:0b:23:22:1e:0e:3b:0d:0e:61:2f:1b:2c:24\"

    - name: Build B95 subsys/usb/console for USB driver
      run: |
        cd ..
        west build -b tlsr9258a                  -d build_usb_console_b95              zephyr/samples/subsys/usb/console                        -- -DCONFIG_COMPILER_WARNINGS_AS_ERRORS=y

    - name: Build B95 crypto/mbedtls
      run: |
        cd ..
        west build -b tlsr9258a                  -d build_crypto_mbedtls_b95           zephyr/tests/crypto/mbedtls                              -- -DCONFIG_COMPILER_WARNINGS_AS_ERRORS=y -DCONFIG_MBEDTLS_ECP_C=y -DCONFIG_MBEDTLS_ECP_ALL_ENABLED=y

    - name: Collect artifacts
      run: |
        mkdir telink_build_artifacts
        cp ../build_blinky_b95/zephyr/zephyr.bin                    telink_build_artifacts/b95_blinky.bin
        cp ../build_blinky_pwm_b95/zephyr/zephyr.bin                telink_build_artifacts/b95_blinky_pwm.bin
        cp ../build_hello_b95/zephyr/zephyr.bin                     telink_build_artifacts/b95_hello.bin
        cp ../build_watchdog_b95/zephyr/zephyr.bin                  telink_build_artifacts/b95_watchdog.bin
        cp ../build_sht3xd_b95/zephyr/zephyr.bin                    telink_build_artifacts/b95_sht3xd.bin
        cp ../build_peripheral_ht_b95/zephyr/zephyr.bin             telink_build_artifacts/b95_peripheral_ht.bin
        cp ../build_ot_cli_b95/zephyr/zephyr.bin                    telink_build_artifacts/b95_ot_cli.bin
        cp ../build_ot_coprocessor_rcp_uart_b95/zephyr/zephyr.bin   telink_build_artifacts/b95_ot_coprocessor_rcp_uart.bin
        cp ../build_ot_echo_server_b95/zephyr/zephyr.bin            telink_build_artifacts/b95_ot_echo_server.bin
        cp ../build_ot_echo_client_b95/zephyr/zephyr.bin            telink_build_artifacts/b95_ot_echo_client.bin
        cp ../build_usb_console_b95/zephyr/zephyr.bin               telink_build_artifacts/b95_usb_console.bin
<<<<<<< HEAD
        cp ../modules/hal/telink/zephyr/blobs/lib_zephyr_b95.a      telink_build_artifacts/lib_zephyr_b95.a
=======
        cp ../build_crypto_mbedtls_b95/zephyr/zephyr.bin            telink_build_artifacts/b95_mbedtls.bin
>>>>>>> 23ce166e

    - name: Publish artifacts
      uses: actions/upload-artifact@v3
      with:
        path: |
          telink_build_artifacts/*<|MERGE_RESOLUTION|>--- conflicted
+++ resolved
@@ -114,11 +114,7 @@
         cp ../build_ot_echo_server_b95/zephyr/zephyr.bin            telink_build_artifacts/b95_ot_echo_server.bin
         cp ../build_ot_echo_client_b95/zephyr/zephyr.bin            telink_build_artifacts/b95_ot_echo_client.bin
         cp ../build_usb_console_b95/zephyr/zephyr.bin               telink_build_artifacts/b95_usb_console.bin
-<<<<<<< HEAD
-        cp ../modules/hal/telink/zephyr/blobs/lib_zephyr_b95.a      telink_build_artifacts/lib_zephyr_b95.a
-=======
         cp ../build_crypto_mbedtls_b95/zephyr/zephyr.bin            telink_build_artifacts/b95_mbedtls.bin
->>>>>>> 23ce166e
 
     - name: Publish artifacts
       uses: actions/upload-artifact@v3
